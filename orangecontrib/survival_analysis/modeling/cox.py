import numpy as np
import pandas as pd

from lifelines import CoxPHFitter
from Orange.base import Learner, Model
from Orange.data import Table

from orangecontrib.survival_analysis.widgets.data import (
    contains_survival_endpoints,
    get_survival_endpoints,
<<<<<<< HEAD
    MISSING_SURVIVAL_DATA,
)
=======
)


def to_data_frame(table: Table) -> pd.DataFrame:
    columns = table.domain.attributes + table.domain.class_vars
    df = pd.DataFrame({col.name: table.get_column_view(col)[0] for col in columns})
    df = df.dropna(axis=0)
    return df
>>>>>>> 2416ce17


class CoxRegressionModel(Model):
    def __init__(self, model):
        super().__init__()
        self._model = model
        self.params = vars()

    @property
    def covariates(self):
        return self._model.summary.index.to_list()

    @property
    def coefficients(self):
        return self._model.summary.coef.to_list()

    def ll_ratio_log2p(self):
        """return -log2p from log-likelihood ratio test"""
        return -np.log2(self._model.log_likelihood_ratio_test().p_value)

    def predict(self, X):
        """Predict risk scores."""
        return self._model.predict_partial_hazard(X)

    def __call__(self, data, ret=Model.Value):
        return self.predict(data.X).array


class CoxRegressionLearner(Learner):
    __returns__ = CoxRegressionModel
    supports_multiclass = True

    def __init__(self, preprocessors=None, **kwargs):
        self.params = vars()
        super().__init__(preprocessors=preprocessors)

    def incompatibility_reason(self, domain):
        if not contains_survival_endpoints(domain):
            return MISSING_SURVIVAL_DATA

    def fit_storage(self, data):
        return self.fit(data)

    def _fit_model(self, data):
        if type(self).fit is Learner.fit:
            return self.fit_storage(data)
        else:
            return self.fit(data)

    def fit(self, data):
        if not contains_survival_endpoints(data.domain):
            raise ValueError(MISSING_SURVIVAL_DATA)
        time_var, event_var = get_survival_endpoints(data.domain)

        df = to_data_frame(data)
        cph = CoxPHFitter(**self.params['kwargs'])
        cph = cph.fit(df, duration_col=time_var.name, event_col=event_var.name)
        return CoxRegressionModel(cph)

    def __call__(self, data, progress_callback=None):
        m = super().__call__(data, progress_callback)
        m.params = self.params
        return m<|MERGE_RESOLUTION|>--- conflicted
+++ resolved
@@ -8,19 +8,14 @@
 from orangecontrib.survival_analysis.widgets.data import (
     contains_survival_endpoints,
     get_survival_endpoints,
-<<<<<<< HEAD
     MISSING_SURVIVAL_DATA,
 )
-=======
-)
-
 
 def to_data_frame(table: Table) -> pd.DataFrame:
     columns = table.domain.attributes + table.domain.class_vars
     df = pd.DataFrame({col.name: table.get_column_view(col)[0] for col in columns})
     df = df.dropna(axis=0)
     return df
->>>>>>> 2416ce17
 
 
 class CoxRegressionModel(Model):
